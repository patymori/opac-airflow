import os
import copy
import random
from unittest import TestCase, main, skip
from unittest.mock import patch, Mock, MagicMock

import requests
from airflow import DAG
from lxml import etree

from operations.docs_utils import (
    delete_doc_from_kernel,
    document_to_delete,
    get_xml_data,
    files_sha1,
    register_update_doc_into_kernel,
    put_object_in_object_store,
    put_assets_and_pdfs_in_object_store,
    put_xml_into_object_store,
    register_document_to_documentsbundle,
)
from operations.exceptions import (
    DeleteDocFromKernelException,
    DocumentToDeleteException,
    PutXMLInObjectStoreException,
    ObjectStoreError,
    RegisterUpdateDocIntoKernelException,
    RelateDocumentToDocumentsBundleException,
)

from tests.fixtures import XML_FILE_CONTENT


class TestDeleteDocFromKernel(TestCase):
    @patch("operations.docs_utils.hooks")
    def test_delete_doc_from_kernel_calls_kernel_connect(self, mk_hooks):
        delete_doc_from_kernel("FX6F3cbyYmmwvtGmMB7WCgr")
        mk_hooks.kernel_connect.assert_called_once_with(
            "/documents/FX6F3cbyYmmwvtGmMB7WCgr", "DELETE"
        )

    @patch("operations.docs_utils.hooks")
    def test_delete_documents_raises_error_if_kernel_connect_error(self, mk_hooks):
        mk_hooks.kernel_connect.side_effect = requests.exceptions.HTTPError("Not Found")
        with self.assertRaises(DeleteDocFromKernelException) as exc_info:
            delete_doc_from_kernel("FX6F3cbyYmmwvtGmMB7WCgr")
        self.assertEqual(str(exc_info.exception), "Not Found")


class TestDocumentsToDelete(TestCase):
    @patch("operations.docs_utils.SPS_Package")
    @patch("operations.docs_utils.etree")
    def test_document_to_delete_reads_xml_from_zip(self, mk_etree, MockSPS_Package):
        MockSPS_Package.return_value.is_document_deletion = False
        MockZipFile = MagicMock()
        document_to_delete(MockZipFile, "1806-907X-rba-53-01-1-8.xml")
        MockZipFile.read.assert_any_call("1806-907X-rba-53-01-1-8.xml")

    @patch("operations.docs_utils.SPS_Package")
    @patch("operations.docs_utils.etree.XML")
    def test_document_to_delete_raises_error_if_read_from_zip_error(
        self, MockXML, MockSPS_Package
    ):
        MockZipFile = MagicMock()
        MockZipFile.read.side_effect = KeyError("File not found in the archive")
        with self.assertRaises(DocumentToDeleteException) as exc_info:
            document_to_delete(MockZipFile, "1806-907X-rba-53-01-1-8.xml")
        self.assertEqual(str(exc_info.exception), "'File not found in the archive'")

    @patch("operations.docs_utils.SPS_Package")
    @patch("operations.docs_utils.etree")
    def test_document_to_delete_creates_etree_parser(self, mk_etree, MockSPS_Package):
        MockSPS_Package.return_value.is_document_deletion = False
        MockZipFile = MagicMock()
        MockZipFile.read.return_value = XML_FILE_CONTENT
        document_to_delete(MockZipFile, "1806-907X-rba-53-01-1-8.xml")
        mk_etree.XMLParser.assert_called_once_with(
            remove_blank_text=True, no_network=True
        )

    @patch("operations.docs_utils.SPS_Package")
    @patch("operations.docs_utils.etree")
    def test_document_to_delete_creates_etree_xml(self, mk_etree, MockSPS_Package):
        MockParser = Mock()
        mk_etree.XMLParser.return_value = MockParser
        MockSPS_Package.return_value.is_document_deletion = False
        MockZipFile = MagicMock()
        MockZipFile.read.return_value = XML_FILE_CONTENT
        document_to_delete(MockZipFile, "1806-907X-rba-53-01-1-8.xml")
        mk_etree.XML.assert_called_once_with(XML_FILE_CONTENT, MockParser)

    @patch("operations.docs_utils.SPS_Package")
    @patch("operations.docs_utils.etree")
    def test_document_to_delete_creates_SPS_Package_instance(
        self, mk_etree, MockSPS_Package
    ):
        MockXML = Mock()
        mk_etree.XML.return_value = MockXML
        MockSPS_Package.return_value.is_document_deletion = False
        MockZipFile = MagicMock()
        document_to_delete(MockZipFile, "1806-907X-rba-53-01-1-8.xml")
        MockSPS_Package.assert_called_once_with(MockXML, "1806-907X-rba-53-01-1-8.xml")

    @patch("operations.docs_utils.SPS_Package")
    @patch("operations.docs_utils.etree.XML")
    @patch("operations.docs_utils.Logger")
    def test_documents_to_delete_raises_error_if_SPS_Package_error(
        self, MockLogger, MockXML, MockSPS_Package
    ):
        MockSPS_Package.side_effect = TypeError("XML error")
        MockZipFile = MagicMock()
        with self.assertRaises(DocumentToDeleteException) as exc_info:
            document_to_delete(MockZipFile, "1806-907X-rba-53-01-1-8.xml")
        self.assertEqual(str(exc_info.exception), "XML error")

    def test_documents_to_delete_returns_none_if_xml_is_not_to_delete(self):
        MockZipFile = MagicMock()
        MockZipFile.read.return_value = XML_FILE_CONTENT
        result = document_to_delete(MockZipFile, "1806-907X-rba-53-01-1-8.xml")
        self.assertIsNone(result)

    def test_documents_to_delete_raises_error_if_no_scielo_id_in_xml(self):
        article_id = etree.Element("article-id")
        article_id.set("specific-use", "delete")
        xml_file = etree.XML(XML_FILE_CONTENT)
        am_tag = xml_file.find(".//article-meta")
        am_tag.append(article_id)
        scielo_id_tag = xml_file.find(".//article-id[@specific-use='scielo']")
        am_tag.remove(scielo_id_tag)
        deleted_xml_file = etree.tostring(xml_file)
        MockZipFile = MagicMock()
        MockZipFile.read.return_value = deleted_xml_file
        with self.assertRaises(DocumentToDeleteException) as exc_info:
            document_to_delete(MockZipFile, "1806-907X-rba-53-01-1-8.xml")
        self.assertEqual(str(exc_info.exception), "Missing element in XML")

    def test_documents_to_delete_returns_documents_id_to_delete_and_xmls_to_delete(
        self
    ):
        article_id = etree.Element("article-id")
        article_id.set("specific-use", "delete")
        xml_file = etree.XML(XML_FILE_CONTENT)
        am_tag = xml_file.find(".//article-meta")
        am_tag.append(article_id)
        deleted_xml_file = etree.tostring(xml_file)
        MockZipFile = MagicMock()
        MockZipFile.read.return_value = deleted_xml_file
        result = document_to_delete(MockZipFile, "1806-907X-rba-53-01-1-8.xml")
        self.assertEqual(
            result, "FX6F3cbyYmmwvtGmMB7WCgr"
        )  # SciELO ID de XML_FILE_CONTENT


class TestGetXMLData(TestCase):
    @patch("operations.docs_utils.SPS_Package")
    @patch("operations.docs_utils.etree")
    def test_get_xml_data_creates_etree_parser(self, mk_etree, MockSPS_Package):
        get_xml_data(XML_FILE_CONTENT, None)
        mk_etree.XMLParser.assert_called_once_with(
            remove_blank_text=True, no_network=True
        )

    @patch("operations.docs_utils.SPS_Package")
    @patch("operations.docs_utils.etree")
    def test_get_xml_data_creates_etree_xml(self, mk_etree, MockSPS_Package):
        xml_content = XML_FILE_CONTENT
        MockParser = Mock()
        mk_etree.XMLParser.return_value = MockParser
        get_xml_data(xml_content, None)
        mk_etree.XML.assert_called_once_with(xml_content, MockParser)

    @patch("operations.docs_utils.SPS_Package")
    @patch("operations.docs_utils.etree")
    def test_get_xml_data_creates_SPS_Package_instance(self, mk_etree, MockSPS_Package):
        xml_content = XML_FILE_CONTENT
        MockXML = Mock()
        mk_etree.XML.return_value = MockXML
        get_xml_data(xml_content, None)
        MockSPS_Package.assert_called_once_with(MockXML, None)

    def test_get_xml_data_does_not_return_volume_when_it_is_not_in_xml_content(self):
        xml_file = etree.XML(XML_FILE_CONTENT)
        volume_tag = xml_file.find(".//article-meta/volume")
        volume_tag.getparent().remove(volume_tag)
        result = get_xml_data(etree.tostring(xml_file), "1806-907X-rba-53-01-1-8")
        self.assertNotIn("volume", result.keys())

    def test_get_xml_data_does_not_return_number_when_it_is_not_in_xml_content(self):
        xml_file = etree.XML(XML_FILE_CONTENT)
        number_tag = xml_file.find(".//article-meta/issue")
        number_tag.text = "suppl 2"
        result = get_xml_data(etree.tostring(xml_file), "1806-907X-rba-53-01-1-8")
        self.assertNotIn("number", result.keys())

        number_tag.getparent().remove(number_tag)
        result = get_xml_data(etree.tostring(xml_file), "1806-907X-rba-53-01-1-8")
        self.assertNotIn("number", result.keys())

    def test_get_xml_data_returns_supplement_when_it_is_in_xml_content(self):
        xml_content = XML_FILE_CONTENT
        result = get_xml_data(xml_content, "1806-907X-rba-53-01-1-8")
        self.assertIsNone(result.get("supplement"))

        xml_file = etree.XML(XML_FILE_CONTENT)
        issue_tag = xml_file.find(".//article-meta/issue")
        issue_tag.text = "suppl 2"
        result = get_xml_data(etree.tostring(xml_file), "1806-907X-rba-53-01-1-8")
        self.assertEqual(result.get("supplement"), "02")

    def test_get_xml_data_returns_order_with_fpage_when_there_is_no_order_in_xml_content(self):
        xml_content = XML_FILE_CONTENT
        result = get_xml_data(xml_content, "1806-907X-rba-53-01-1-8")
        self.assertEqual(result.get("order"), "00001")

    def test_get_xml_data_returns_order_with_order_when_there_is_order_in_xml_content(self):
        article_id = etree.Element("article-id")
        article_id.set("pub-id-type", "other")
        article_id.text = "00200"
        xml_file = etree.XML(XML_FILE_CONTENT)
        am_tag = xml_file.find(".//article-meta")
        am_tag.append(article_id)
        result = get_xml_data(etree.tostring(xml_file), "1806-907X-rba-53-01-1-8")
        self.assertEqual(result.get("order"), "00200")

    def test_get_xml_data_returns_xml_metadata(self):
        xml_content = XML_FILE_CONTENT
        result = get_xml_data(xml_content, "1806-907X-rba-53-01-1-8")
        self.assertEqual(result["xml_package_name"], "1806-907X-rba-53-01-1-8")
        self.assertEqual(result["scielo_id"], "FX6F3cbyYmmwvtGmMB7WCgr")
        self.assertEqual(result["issn"], "1806-907X")
        self.assertEqual(result["year"], "2018")
        self.assertEqual(result["volume"], "53")
        self.assertEqual(result["number"], "01")
        self.assertEqual(
            result["assets"],
            [
                {"asset_id": "1806-907X-rba-53-01-1-8-g01.jpg"},
                {"asset_id": "1806-907X-rba-53-01-1-8-g02.jpg"},
            ],
        )
        self.assertEqual(
            result["pdfs"],
            [
                {
                    "lang": "en",
                    "filename": "1806-907X-rba-53-01-1-8.pdf",
                    "mimetype": "application/pdf",
                },
                {
                    "lang": "pt",
                    "filename": "1806-907X-rba-53-01-1-8-pt.pdf",
                    "mimetype": "application/pdf",
                },
            ],
        )

    @patch("operations.docs_utils.SPS_Package")
    @patch("operations.docs_utils.etree.XML")
    def test_get_xml_data_raise_except_error(self, MockXML, MockSPS_Package):
        xml_content = XML_FILE_CONTENT

        MockSPS_Package.side_effect = TypeError()
        self.assertRaises(PutXMLInObjectStoreException, get_xml_data, xml_content, None)


class TestRegisterUpdateDocIntoKernel(TestCase):
    """
    Payload do documento
    {
        "data": "http://minio/document-store/filename.xml",
        "assets": [
            {
                "asset_id": "image.jpg",
                "asset_url": "http://minio/document-store/image.jpg",
            }
        ]
    }
    """

    def setUp(self):
        self.xml_data = {
            "xml_package_name": "1806-907X-rba-53-01-1-8",
            "journal": "1806-907X",
            "scielo_id": "FX6F3cbyYmmwvtGmMB7WCgr",
            "xml_url": "http://minio/documentstore/1806-907X-rba-53-01-1-8.xml",
            "assets": [
                {
                    "asset_id": "1806-907X-rba-53-01-1-8-g01.jpg",
                    "asset_url": "http://minio/documentstore/1806-907X-rba-53-01-1-8-g01.jpg",
                },
                {
                    "asset_id": "1806-907X-rba-53-01-1-8-g02.jpg",
                    "asset_url": "http://minio/documentstore/1806-907X-rba-53-01-1-8-g02.jpg",
                },
            ],
            "pdfs": [
                {
                    "lang": "en",
                    "filename": "1806-907X-rba-53-01-1-8.pdf",
                    "mimetype": "application/pdf",
                    "data_url": "http://minio/documentstore/1806-907X-rba-53-01-1-8.pdf",
                    "size_bytes": 80000,
                },
                {
                    "lang": "pt",
                    "filename": "1806-907X-rba-53-01-1-8-pt.pdf",
                    "mimetype": "application/pdf",
                    "data_url": "http://minio/documentstore/1806-907X-rba-53-01-1-8-pt.pdf",
                    "size_bytes": 90000,
                },
                {
                    "lang": "de",
                    "filename": "1806-907X-rba-53-01-1-8-de.pdf",
                    "mimetype": "application/pdf",
                    "data_url": "http://minio/documentstore/1806-907X-rba-53-01-1-8-de.pdf",
                    "size_bytes": 100000,
                },
            ],
        }

    @patch("operations.docs_utils.hooks")
    def test_register_update_doc_into_kernel_put_to_kernel_doc(self, mk_hooks):

        payload = {"data": self.xml_data["xml_url"], "assets": self.xml_data["assets"]}
        register_update_doc_into_kernel(self.xml_data)
        mk_hooks.kernel_connect.assert_any_call(
            "/documents/FX6F3cbyYmmwvtGmMB7WCgr", "PUT", payload
        )

    @patch("operations.docs_utils.hooks")
    def test_register_update_doc_into_kernel_put_to_kernel_pdfs(self, mk_hooks):

        register_update_doc_into_kernel(self.xml_data)
        for pdf_payload in self.xml_data["pdfs"]:
            with self.subTest(pdf_payload=pdf_payload):
                mk_hooks.kernel_connect.assert_any_call(
                    "/documents/FX6F3cbyYmmwvtGmMB7WCgr/renditions",
                    "PATCH",
                    pdf_payload,
                )

    @patch("operations.docs_utils.hooks")
    def test_register_update_doc_into_kernel_put_to_kernel_doc_hook_HttpError(
        self, mk_hooks
    ):

        payload = {"data": self.xml_data["xml_url"], "assets": self.xml_data["assets"]}
        mk_hooks.kernel_connect.side_effect = requests.exceptions.HTTPError(
            "404 Client Error: Not Found"
        )

        self.assertRaises(
            RegisterUpdateDocIntoKernelException,
            register_update_doc_into_kernel,
            self.xml_data,
        )

    @patch("operations.docs_utils.Logger")
    @patch("operations.docs_utils.hooks")
    def test_register_update_doc_into_kernel_put_to_kernel_pdfs_hook_HttpError(
        self, mk_hooks, MockLogger
    ):

        payload = {"data": self.xml_data["xml_url"], "assets": self.xml_data["assets"]}
        mk_hooks.kernel_connect.side_effect = [
            None,
            None,
            requests.exceptions.HTTPError("404 Client Error: Not Found"),
        ]

        with self.assertRaises(RegisterUpdateDocIntoKernelException):
            register_update_doc_into_kernel(self.xml_data)

        MockLogger.info.assert_any_call(
            'Putting Rendition "%s" to Kernel', "1806-907X-rba-53-01-1-8.pdf"
        )
        mk_hooks.kernel_connect.assert_any_call(
            "/documents/FX6F3cbyYmmwvtGmMB7WCgr/renditions",
            "PATCH",
            self.xml_data["pdfs"][0],
        )


class TestPutAssetsAndPdfsInObjectStore(TestCase):
    def setUp(self):
        self.xml_data = {
            "issn": "1806-907X",
            "scielo_id": "FX6F3cbyYmmwvtGmMB7WCgr",
            "assets": [
                {"asset_id": "1806-907X-rba-53-01-1-8-g01.jpg"},
                {"asset_id": "1806-907X-rba-53-01-1-8-g02.jpg"},
            ],
            "pdfs": [
                {
                    "lang": "en",
                    "filename": "1806-907X-rba-53-01-1-8.pdf",
                    "mimetype": "application/pdf",
                },
                {
                    "lang": "pt",
                    "filename": "1806-907X-rba-53-01-1-8-pt.pdf",
                    "mimetype": "application/pdf",
                },
            ],
        }

    @patch("operations.docs_utils.put_object_in_object_store")
    def test_put_assets_and_pdfs_in_object_store_reads_each_asset_from_xml(
        self, mk_put_object_in_object_store
    ):
        MockZipFile = MagicMock()
        put_assets_and_pdfs_in_object_store(MockZipFile, self.xml_data)
        for asset in self.xml_data["assets"]:
            with self.subTest(asset=asset):
                MockZipFile.read.assert_any_call(asset["asset_id"])
                mk_put_object_in_object_store.assert_any_call(
                    MockZipFile.read.return_value,
                    self.xml_data["issn"],
                    self.xml_data["scielo_id"],
                    asset["asset_id"],
                )

    @patch("operations.docs_utils.put_object_in_object_store")
    def test_put_assets_and_pdfs_in_object_store_reads_each_pdf_from_xml(
        self, mk_put_object_in_object_store
    ):
        MockZipFile = MagicMock()
        MockZipFile.read.return_value = b""
        put_assets_and_pdfs_in_object_store(MockZipFile, self.xml_data)

        for pdf in self.xml_data["pdfs"]:
            with self.subTest(pdf=pdf):
                MockZipFile.read.assert_any_call(pdf["filename"])
                mk_put_object_in_object_store.assert_any_call(
                    MockZipFile.read.return_value,
                    self.xml_data["issn"],
                    self.xml_data["scielo_id"],
                    pdf["filename"],
                )

    @patch("operations.docs_utils.Logger")
    @patch("operations.docs_utils.put_object_in_object_store")
    def test_put_assets_and_pdfs_in_object_store_logs_error_if_file_not_found_in_zip(
        self, mk_put_object_in_object_store, MockLogger
    ):
        MockZipFile = MagicMock()
        MockZipFile.read.side_effect = [
            b"",
            KeyError("File not found in the archive"),
            KeyError("File not found in the archive"),
            b"",
        ]
        put_assets_and_pdfs_in_object_store(MockZipFile, self.xml_data)
        MockLogger.info.assert_any_call(
            'Could not read asset "%s" from zipfile "%s": %s',
            self.xml_data["assets"][1]["asset_id"],
            MockZipFile,
            "'File not found in the archive'",
        )
        MockLogger.info.assert_any_call(
            'Could not read PDF "%s" from zipfile "%s": %s',
            self.xml_data["pdfs"][0]["filename"],
            MockZipFile,
            "'File not found in the archive'",
        )

    @patch("operations.docs_utils.Logger")
    @patch("operations.docs_utils.put_object_in_object_store")
    def test_put_assets_and_pdfs_in_object_store_returns_only_read_assets_and_pdfs(
        self, mk_put_object_in_object_store, MockLogger
    ):
        MockZipFile = MagicMock()
        MockZipFile.read.side_effect = [
            b"",
            KeyError("File not found in the archive"),
            KeyError("File not found in the archive"),
            b"",
        ]
        expected = {
            "assets": self.xml_data["assets"][:1],
            "pdfs": self.xml_data["pdfs"][1:],
        }
        mk_minio_result = [
            "http://minio/documentstore/{}".format(expected["assets"][0]["asset_id"]),
            "http://minio/documentstore/{}".format(expected["pdfs"][0]["filename"]),
        ]
        mk_put_object_in_object_store.side_effect = mk_minio_result
        expected["assets"][0]["asset_url"] = mk_minio_result[0]
        expected["pdfs"][0]["data_url"] = mk_minio_result[1]
        expected["pdfs"][0]["size_bytes"] = 0

        result = put_assets_and_pdfs_in_object_store(MockZipFile, self.xml_data)
        self.assertEqual(result, expected)

    @patch("operations.docs_utils.put_object_in_object_store")
    def test_put_assets_and_pdfs_in_object_store_return_data_asset(
        self, mk_put_object_in_object_store
    ):
        expected = copy.deepcopy(self.xml_data)
        for asset in expected["assets"]:
            asset["asset_url"] = "http://minio/documentstore/{}".format(
                asset["asset_id"]
            )
        MockZipFile = MagicMock()
        MockZipFile.read.return_value = b""
        mk_put_object_in_object_store.side_effect = [
            asset["asset_url"] for asset in expected["assets"]
        ] + [None, None, None]

        result = put_assets_and_pdfs_in_object_store(MockZipFile, self.xml_data)
        for expected_asset, result_asset in zip(expected["assets"], result["assets"]):

            self.assertEqual(expected_asset["asset_id"], result_asset["asset_id"])
            self.assertEqual(expected_asset["asset_url"], result_asset["asset_url"])

    @patch("operations.docs_utils.put_object_in_object_store")
    def test_put_assets_and_pdfs_in_object_store_return_data_pdf(
        self, mk_put_object_in_object_store
    ):
        expected = copy.deepcopy(self.xml_data)
        pdfs_size = []
        for pdf in expected["pdfs"]:
            pdf["data_url"] = "http://minio/documentstore/{}".format(pdf["filename"])
            pdf["size_bytes"] = random.randint(80000, 100000)
            pdfs_size.append(pdf["size_bytes"])

        mk_read_file = MagicMock(return_value=b"")
        mk_read_file.__len__.side_effect = pdfs_size
        MockZipFile = Mock()
        MockZipFile.read.return_value = mk_read_file
        mk_put_object_in_object_store.side_effect = (
            [None, None] + [pdf["data_url"] for pdf in expected["pdfs"]] + [None]
        )

        result = put_assets_and_pdfs_in_object_store(MockZipFile, self.xml_data)
        for expected_pdf, result_pdf in zip(expected["pdfs"], result["pdfs"]):

            self.assertEqual(expected_pdf["filename"], result_pdf["filename"])
            self.assertEqual(expected_pdf["data_url"], result_pdf["data_url"])
            self.assertEqual(expected_pdf["size_bytes"], result_pdf["size_bytes"])


class TestPutObjectInObjectStore(TestCase):
    @patch("operations.docs_utils.files_sha1")
    @patch("operations.docs_utils.hooks")
    def test_put_object_in_object_store_call_files_sha1(self, mk_hooks, mk_files_sha1):

        MockFile = Mock()
        put_object_in_object_store(
            MockFile,
            "1806-907X",
            "FX6F3cbyYmmwvtGmMB7WCgr",
            "1806-907X-rba-53-01-1-8.xml",
        )
        mk_files_sha1.assert_called_once_with(MockFile)

    @patch("operations.docs_utils.files_sha1")
    @patch("operations.docs_utils.hooks")
    def test_put_object_in_object_store_call_hook(self, mk_hooks, mk_files_sha1):

        mk_files_sha1.return_value = "da39a3ee5e6b4b0d3255bfef95601890afd80709"
        MockFile = Mock()
        put_object_in_object_store(
            MockFile,
            "1806-907X",
            "FX6F3cbyYmmwvtGmMB7WCgr",
            "1806-907X-rba-53-01-1-8.xml",
        )
        mk_hooks.object_store_connect.assert_called_once_with(
            MockFile,
            "1806-907X/FX6F3cbyYmmwvtGmMB7WCgr/da39a3ee5e6b4b0d3255bfef95601890afd80709.xml",
            "documentstore",
        )

    @patch("operations.docs_utils.files_sha1")
    @patch("operations.docs_utils.hooks")
    def test_put_object_in_object_store_return_url_object(
        self, mk_hooks, mk_files_sha1
    ):

        MockFile = Mock()
        mk_hooks.object_store_connect.return_value = (
            "http://minio/documentstore/1806-907X-rba-53-01-1-8.xml"
        )

        result = put_object_in_object_store(
            MockFile,
            "1806-907X",
            "FX6F3cbyYmmwvtGmMB7WCgr",
            "1806-907X-rba-53-01-1-8.xml",
        )
        self.assertEqual(
            "http://minio/documentstore/1806-907X-rba-53-01-1-8.xml", result
        )

    @patch("operations.docs_utils.files_sha1")
    @patch("operations.docs_utils.hooks")
    def test_put_object_in_object_store_raise_exception_error(
        self, mk_hooks, mk_files_sha1
    ):

        mk_files_sha1.return_value = "da39a3ee5e6b4b0d3255bfef95601890afd80709"
        MockFile = Mock()
        filepath = "{}/{}/{}".format(
            "1806-907X",
            "FX6F3cbyYmmwvtGmMB7WCgr",
            "da39a3ee5e6b4b0d3255bfef95601890afd80709.xml",
        )
        mk_hooks.object_store_connect.side_effect = Exception("ConnectionError")
        with self.assertRaises(ObjectStoreError) as exc_info:
            put_object_in_object_store(
                MockFile,
                "1806-907X",
                "FX6F3cbyYmmwvtGmMB7WCgr",
                "1806-907X-rba-53-01-1-8.xml",
            )
        self.assertEqual(
            str(exc_info.exception),
            'Could not put object "{}" in object store : ConnectionError'.format(
                filepath, str(exc_info)
            ),
        )


class TestPutXMLIntoObjectStore(TestCase):
    def setUp(self):
        self.xml_data = {
            "issn": "1806-907X",
            "scielo_id": "FX6F3cbyYmmwvtGmMB7WCgr",
            "assets": [
                {"asset_id": "1806-907X-rba-53-01-1-8-g01.jpg"},
                {"asset_id": "1806-907X-rba-53-01-1-8-g02.jpg"},
            ],
            "pdfs": [
                {
                    "lang": "en",
                    "filename": "1806-907X-rba-53-01-1-8.pdf",
                    "mimetype": "application/pdf",
                },
                {
                    "lang": "pt",
                    "filename": "1806-907X-rba-53-01-1-8-pt.pdf",
                    "mimetype": "application/pdf",
                },
            ],
        }

    @patch("operations.docs_utils.put_object_in_object_store")
    @patch("operations.docs_utils.get_xml_data")
    def test_put_xml_into_object_reads_xml_from_zip(
        self, mk_get_xml_data, mk_put_object_in_object_store
    ):
        MockZipFile = Mock()
        put_xml_into_object_store(MockZipFile, "1806-907X-rba-53-01-1-8.xml")
        MockZipFile.read.assert_any_call("1806-907X-rba-53-01-1-8.xml")

    @patch("operations.docs_utils.put_object_in_object_store")
    @patch("operations.docs_utils.get_xml_data")
    def test_put_xml_into_object_store_calls_get_xml_data(
        self, mk_get_xml_data, mk_put_object_in_object_store
    ):
        MockZipFile = Mock()
        MockZipFile.read.return_value = b"1806-907X-rba-53-01-1-8.xml"
        put_xml_into_object_store(MockZipFile, "1806-907X-rba-53-01-1-8.xml")
        mk_get_xml_data.assert_any_call(
            b"1806-907X-rba-53-01-1-8.xml", "1806-907X-rba-53-01-1-8"
        )

    @patch("operations.docs_utils.put_object_in_object_store")
    @patch("operations.docs_utils.get_xml_data")
    def test_put_xml_into_object_store_error_if_zip_read_error(
        self, mk_get_xml_data, mk_put_object_in_object_store
    ):
        MockZipFile = MagicMock()
        MockZipFile.__str__.return_value = "MockZipFile"
        MockZipFile.read.side_effect = KeyError("File not found in the archive")
        with self.assertRaises(PutXMLInObjectStoreException) as exc_info:
            put_xml_into_object_store(MockZipFile, "1806-907X-rba-53-01-1-8.xml")
        self.assertEqual(
            str(exc_info.exception),
            'Could not read file "1806-907X-rba-53-01-1-8.xml" from zipfile "MockZipFile": '
            "'File not found in the archive'",
        )

    @patch("operations.docs_utils.put_object_in_object_store")
    @patch("operations.docs_utils.get_xml_data")
    def test_put_xml_into_object_store_puts_xml_in_object_store(
        self, mk_get_xml_data, mk_put_object_in_object_store
    ):
        MockZipFile = Mock()
        MockZipFile.read.return_value = b""
        mk_get_xml_data.return_value = self.xml_data
        put_xml_into_object_store(MockZipFile, "1806-907X-rba-53-01-1-8.xml")
        mk_put_object_in_object_store.assert_any_call(
            MockZipFile.read.return_value,
            self.xml_data["issn"],
            self.xml_data["scielo_id"],
            "1806-907X-rba-53-01-1-8.xml",
        )

    @patch("operations.docs_utils.put_object_in_object_store")
    @patch("operations.docs_utils.get_xml_data")
    def test_put_xml_into_object_store_return_data_xml(
        self, mk_get_xml_data, mk_put_object_in_object_store
    ):
        MockZipFile = Mock()
        MockZipFile.read.return_value = b""
        mk_get_xml_data.return_value = self.xml_data
        mk_put_object_in_object_store.return_value = (
            "http://minio/documentstore/1806-907X-rba-53-01-1-8.xml"
        )

        result = put_xml_into_object_store(MockZipFile, "1806-907X-rba-53-01-1-8.xml")
        self.assertEqual(
            "http://minio/documentstore/1806-907X-rba-53-01-1-8.xml", result["xml_url"]
        )


<<<<<<< HEAD
class TestRegisterDocumentsToDocumentsBundle(TestCase):

    def setUp(self):
        self.payload = [
                        {"id": "0034-8910-rsp-48-2-0347", "order": "01"},
                        {"id": "0034-8910-rsp-48-2-0348", "order": "02"}
                       ]

    @patch("operations.docs_utils.hooks")
    def test_register_document_documentsbundle_to_documentsbundle_calls_kernel_connect(self, mk_hooks):
        """
            Verifica se register_document envoca kernel_connect com os parâmetros corretos.
        """

        register_document_to_documentsbundle("0066-782X-1999-v72-n0",
                                             self.payload)

        mk_hooks.kernel_connect.assert_called_once_with(
            "/bundles/0066-782X-1999-v72-n0",
            "PUT",
            [
                {"id": "0034-8910-rsp-48-2-0347", "order": "01"},
                {"id": "0034-8910-rsp-48-2-0348", "order": "02"}
            ]
        )

    @patch("operations.docs_utils.hooks")
    def test_register_document_documentsbundle_raise_error_when_documentsbundle_not_found(self, mk_hooks):
        """
            Verifica se register_document levanda uma exceção quando o conteúdo não foi encontrado.
        """

        mk_hooks.kernel_connect.side_effect = requests.exceptions.HTTPError(
            "Not Found"
        )

        self.assertRaises(RelateDocumentToDocumentsBundleException,
                          register_document_to_documentsbundle,
                          "0066-782X-1999-v72-n0",
                          self.payload)

    def test_if_register_document_documentsbundle_raise_value_error_when_param_payload_not_list(self):
        """
            Verifica se register_document recebeu uma lista como payload.
        """
        payload = {"id": "0034-8910-rsp-48-2-0347", "order": "01"}

        self.assertRaises(ValueError, register_document_to_documentsbundle, "0066-782X-1999-v72-n0", payload)

    def test_if_register_document_documentsbundle_received_just_list_of_dict(self):
        """
            Verifica se register_document recebeu uma lista com somente dicionários como payload.
        """
        payload = [
                    {"id": "0034-8910-rsp-48-2-0347", "order": "01"},
                    {"id": "0034-8910-rsp-48-2-0348", "order": "02"},
                    2,
                  ]

        self.assertRaises(ValueError, register_document_to_documentsbundle, "0066-782X-1999-v72-n0", payload)

    @patch("operations.docs_utils.hooks")
    def test_if_register_document_documentsbundle_return_status_code_204_with_correct_params(self, mk_hooks):
        """
            Verifica se ao envocarmos register_document_to_documentsbundle com o ID do bundle e payload corretos o retorno é o esperado.

            Status code 204 significa que os documentos foram atualizado com sucesso.
        """
        mk_hooks.kernel_connect.return_value.status_code = requests.codes.no_content

        payload = [
                    {"id": "0034-8910-rsp-48-2-0347", "order": "01"},
                    {"id": "0034-8910-rsp-48-2-0348", "order": "02"},
                  ]

        response = register_document_to_documentsbundle("0066-782X-1999-v72-n0", payload)

        self.assertEqual(response.status_code, 204)
=======
class TestFilesSha1(TestCase):
    def test_files_sha1_return_value(self):

        file = b"1806-907X-rba-53-01-1-8.xml"
        self.assertEqual(
            "3a4dae699f59a3b89b231845def80efe89a5a15e", files_sha1(file)
        )

>>>>>>> b85b673c

if __name__ == "__main__":
    main()<|MERGE_RESOLUTION|>--- conflicted
+++ resolved
@@ -716,7 +716,15 @@
         )
 
 
-<<<<<<< HEAD
+class TestFilesSha1(TestCase):
+    def test_files_sha1_return_value(self):
+
+        file = b"1806-907X-rba-53-01-1-8.xml"
+        self.assertEqual(
+                         "3a4dae699f59a3b89b231845def80efe89a5a15e", files_sha1(file)
+                         )
+
+
 class TestRegisterDocumentsToDocumentsBundle(TestCase):
 
     def setUp(self):
@@ -735,7 +743,7 @@
                                              self.payload)
 
         mk_hooks.kernel_connect.assert_called_once_with(
-            "/bundles/0066-782X-1999-v72-n0",
+            "/bundles/0066-782X-1999-v72-n0/documents",
             "PUT",
             [
                 {"id": "0034-8910-rsp-48-2-0347", "order": "01"},
@@ -795,16 +803,6 @@
         response = register_document_to_documentsbundle("0066-782X-1999-v72-n0", payload)
 
         self.assertEqual(response.status_code, 204)
-=======
-class TestFilesSha1(TestCase):
-    def test_files_sha1_return_value(self):
-
-        file = b"1806-907X-rba-53-01-1-8.xml"
-        self.assertEqual(
-            "3a4dae699f59a3b89b231845def80efe89a5a15e", files_sha1(file)
-        )
-
->>>>>>> b85b673c
 
 if __name__ == "__main__":
     main()